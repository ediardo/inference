site_name: Roboflow Inference
site_url: https://inference.roboflow.com/
site_author: Roboflow
site_description: Scalable, on-device computer vision deployment.
repo_name: roboflow/inference
repo_url: https://github.com/roboflow/inference
edit_uri: https://github.com/roboflow/inference/tree/main/docs
copyright: Roboflow 2023. All rights reserved.

extra:
  social:
    - icon: fontawesome/brands/github
      link: https://github.com/roboflow
    - icon: fontawesome/brands/youtube
      link: https://www.youtube.com/roboflow
    - icon: fontawesome/brands/linkedin
      link: https://www.linkedin.com/company/roboflow-ai/mycompany/
    - icon: fontawesome/brands/twitter
      link: https://twitter.com/roboflow
  analytics:
    provider: google
    property: G-T0CED2YY8K
  version:
    default: 1.0

extra_css:
  - styles.css

nav:
  - Home:
    - Home: index.md
    - Get Started:
      - What is Inference?: quickstart/what_is_inference.md
      - What Devices Can I Use?: quickstart/devices.md
      - Configure an API Key: quickstart/configure_api_key.md
      - Inference 101: quickstart/inference_101.md
    - Using Inference:
      - Native Python API: using_inference/native_python_api.md
      - HTTP API: using_inference/http_api.md
      - Inference Pipeline: using_inference/inference_pipeline.md
    - Quickstart Tutorials:
      - Run Your First Model: quickstart/run_a_model.md
      - Run a Fine-Tuned Model: quickstart/explore_models.md
<<<<<<< HEAD
=======
      - Inference Notebook: quickstart/inference_notebook.md
    - Run a Model:
      - On an Image: quickstart/run_model_on_image.md
>>>>>>> dfec3227
      - On a Video, Webcam or RTSP Stream: quickstart/run_model_on_rtsp_webcam.md
      - Over UDP: quickstart/run_model_over_udp.md
      - Collect Data Without a Model: quickstart/stubs.md
    - Advanced Usage:
      - Active Learning: enterprise/active-learning/
      - Parallel HTTP API: enterprise/parallel_processing.md
      - Stream Management API: enterprise/stream_management_api.md
    - Inference Helpers:
      - Inference Landing Page: inference_helpers/inference_landing_page.md
      - Inference CLI: inference_helpers/inference_cli.md
      - Inference SDK: inference_helpers/inference_sdk.md
    - Reference:
      - Inference API Reference: docs/reference/
      - HTTP API Reference: api.md
      - Model Aliases: reference_pages/model_aliases.md
      - Model Licensing: quickstart/licensing.md
      - Model Device Compatability: quickstart/compatability_matrix.md
      - Running With Docker: quickstart/docker.md
      - Docker Configuration Options: quickstart/docker_configuration_options.md
      - Contribute to Inference: contributing.md
      - Changelog: https://github.com/roboflow/inference/releases
  - Models:
    # - Models: models.md
    # - Fine Tuned Models:
    #   - ViT: models/vit.md
    #   - YOLOv5: models/yolov5.md
    #   - YOLOv7: models/yolov7.md
    #   - YOLOv8: models/yolov8.md
    - Foundation Model:
      - What is a Foundation Model?: foundation/about.md
      - CLIP (Classification, Embeddings): foundation/clip.md
      - CogVLM (Multimodal Language Model): foundation/cogvlm.md
      - DocTR (OCR): foundation/doctr.md
      - Grounding DINO (Object Detection): foundation/grounding_dino.md
      - L2CS-Net (Gaze Detection): foundation/gaze.md
      - Segment Anything (Segmentation): foundation/sam.md

theme:
  name: 'material'
  logo: inference-icon.png
  favicon: inference-icon.png
  custom_dir: docs/theme
  font:
    text: Roboto
    code: Roboto Mono
  custom_dir: 'custom_theme'
  features:
    - navigation.top
    - navigation.tabs
    - navigation.tabs.sticky
    - navigation.prune
    - navigation.footer
    - navigation.tracking
    - navigation.instant
    - navigation.instant.progress
    - navigation.indexes
    - navigation.sections
    - content.code.copy

plugins:
  - mkdocstrings:
      handlers:
        python:
          paths: [.]
  - search
  - swagger-ui-tag
  - social:
      cards_layout_dir: docs/layouts
      cards_layout: custom
  - gen-files:
      scripts:
      - docs/scripts/gen_ref_pages.py
  - literate-nav:
      nav_file: nav.md

markdown_extensions:
  - admonition
  - pymdownx.details
  - pymdownx.superfences
  - attr_list
  - md_in_html
  - pymdownx.tabbed:
      alternate_style: true
  - toc:
      permalink: true

extra_javascript:
  - "https://widget.kapa.ai/kapa-widget.bundle.js"
  - "javascript/init_kapa_widget.js"<|MERGE_RESOLUTION|>--- conflicted
+++ resolved
@@ -41,12 +41,9 @@
     - Quickstart Tutorials:
       - Run Your First Model: quickstart/run_a_model.md
       - Run a Fine-Tuned Model: quickstart/explore_models.md
-<<<<<<< HEAD
-=======
-      - Inference Notebook: quickstart/inference_notebook.md
+      - Inference Notebook: inference_helpers/inference_landing_page/#inference-notebook
     - Run a Model:
       - On an Image: quickstart/run_model_on_image.md
->>>>>>> dfec3227
       - On a Video, Webcam or RTSP Stream: quickstart/run_model_on_rtsp_webcam.md
       - Over UDP: quickstart/run_model_over_udp.md
       - Collect Data Without a Model: quickstart/stubs.md
